--- conflicted
+++ resolved
@@ -75,12 +75,9 @@
   # create the stream reader
 
   if reader_format == 'pb':
-<<<<<<< HEAD
-=======
     import lwpb.stream
     import lwpb.codec
     pb2codec = lwpb.codec.MessageCodec( pb2file=pb2file, typename=typename )
->>>>>>> 02192ea0
     reader = lwpb.stream.StreamReader( fin, codec=pb2codec )
   elif reader_format == 'txt':
     import percent.stream
